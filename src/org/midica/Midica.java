--- conflicted
+++ resolved
@@ -33,17 +33,10 @@
 	public static final int VERSION_MINOR = 3;
 	
 	/** UNIX timestamp of the last commit */
-<<<<<<< HEAD
-	public static final int COMMIT_TIME = 1597079739;
+	public static final int COMMIT_TIME = 1618245800;
 	
 	/** Branch name. Automatically changed by precommit.pl */
 	public static final String BRANCH = "export-formats";
-=======
-	public static final int COMMIT_TIME = 1618087070;
-	
-	/** Branch name. Automatically changed by precommit.pl */
-	public static final String BRANCH = "master";
->>>>>>> 9cc71452
 	
 	/** Full version string. */
 	public static final String VERSION = VERSION_MAJOR + "." + VERSION_MINOR + ("master".equals(BRANCH) ? "" : "-" + BRANCH);
