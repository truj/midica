--- conflicted
+++ resolved
@@ -196,13 +196,8 @@
 			MetaMessage newMsg = new MetaMessage(type, data, data.length);
 			return new MidiEvent(newMsg, tick);
 		}
-<<<<<<< HEAD
 		catch (InvalidMidiDataException e) {
-			exportResult.addWarning(trackNum, tick, -1, -1, e.getMessage());
-=======
-		catch ( InvalidMidiDataException e ) {
-			exportResult.addWarning( trackNum, tick, null, e.getMessage() );
->>>>>>> 77f06aee
+			exportResult.addWarning(trackNum, tick, null, e.getMessage());
 			
 			return oldEvent;
 		}
@@ -242,13 +237,8 @@
 			MetaMessage newMsg = new MetaMessage(type, data, data.length);
 			return new MidiEvent(newMsg, tick);
 		}
-<<<<<<< HEAD
 		catch (InvalidMidiDataException e) {
-			exportResult.addWarning(trackNum, tick, -1, -1, e.getMessage());
-=======
-		catch ( InvalidMidiDataException e ) {
-			exportResult.addWarning( trackNum, tick, null, e.getMessage() );
->>>>>>> 77f06aee
+			exportResult.addWarning(trackNum, tick, null, e.getMessage());
 			
 			return oldEvent;
 		}
