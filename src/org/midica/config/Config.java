--- conflicted
+++ resolved
@@ -360,432 +360,6 @@
 		
 		// define default key bindings
 		defaultBindings = new TreeMap<>();
-<<<<<<< HEAD
-		addDefaultKeyBinding( Dict.KEY_MAIN_INFO,                KeyEvent.VK_I,        0                          );
-		addDefaultKeyBinding( Dict.KEY_MAIN_PLAYER,              KeyEvent.VK_P,        0                          );
-		addDefaultKeyBinding( Dict.KEY_MAIN_IMPORT,              KeyEvent.VK_O,        InputEvent.CTRL_DOWN_MASK  );
-		addDefaultKeyBinding( Dict.KEY_MAIN_IMPORT_SF,           KeyEvent.VK_S,        InputEvent.CTRL_DOWN_MASK | InputEvent.SHIFT_DOWN_MASK );
-		addDefaultKeyBinding( Dict.KEY_MAIN_EXPORT,              KeyEvent.VK_S,        InputEvent.CTRL_DOWN_MASK  );
-		addDefaultKeyBinding( Dict.KEY_MAIN_CBX_LANGUAGE,        KeyEvent.VK_L,        InputEvent.ALT_DOWN_MASK   );
-		addDefaultKeyBinding( Dict.KEY_MAIN_CBX_NOTE,            KeyEvent.VK_N,        InputEvent.ALT_DOWN_MASK   );
-		addDefaultKeyBinding( Dict.KEY_MAIN_CBX_HALFTONE,        KeyEvent.VK_H,        InputEvent.ALT_DOWN_MASK   );
-		addDefaultKeyBinding( Dict.KEY_MAIN_CBX_SHARPFLAT,       KeyEvent.VK_D,        InputEvent.ALT_DOWN_MASK   );
-		addDefaultKeyBinding( Dict.KEY_MAIN_CBX_OCTAVE,          KeyEvent.VK_O,        InputEvent.ALT_DOWN_MASK   );
-		addDefaultKeyBinding( Dict.KEY_MAIN_CBX_SYNTAX,          KeyEvent.VK_S,        InputEvent.ALT_DOWN_MASK   );
-		addDefaultKeyBinding( Dict.KEY_MAIN_CBX_PERCUSSION,      KeyEvent.VK_P,        InputEvent.ALT_DOWN_MASK   );
-		addDefaultKeyBinding( Dict.KEY_MAIN_CBX_INSTRUMENT,      KeyEvent.VK_I,        InputEvent.ALT_DOWN_MASK   );
-		addDefaultKeyBinding( Dict.KEY_PLAYER_CLOSE,             KeyEvent.VK_ESCAPE,   InputEvent.ALT_DOWN_MASK   );
-		addDefaultKeyBinding( Dict.KEY_PLAYER_PLAY,              KeyEvent.VK_P,        0                          );
-		addDefaultKeyBinding( Dict.KEY_PLAYER_PLAY,              KeyEvent.VK_SPACE,    0                          );
-		addDefaultKeyBinding( Dict.KEY_PLAYER_REPARSE,           KeyEvent.VK_F5,       0                          );
-		addDefaultKeyBinding( Dict.KEY_PLAYER_INFO,              KeyEvent.VK_I,        0                          );
-		addDefaultKeyBinding( Dict.KEY_PLAYER_SOUNDCHECK,        KeyEvent.VK_S,        0                          );
-		addDefaultKeyBinding( Dict.KEY_PLAYER_MEMORIZE,          KeyEvent.VK_M,        0                          );
-		addDefaultKeyBinding( Dict.KEY_PLAYER_JUMP_FIELD,        KeyEvent.VK_F,        0                          );
-		addDefaultKeyBinding( Dict.KEY_PLAYER_GO,                KeyEvent.VK_G,        0                          );
-		addDefaultKeyBinding( Dict.KEY_PLAYER_LYRICS,            KeyEvent.VK_L,        0                          );
-		addDefaultKeyBinding( Dict.KEY_PLAYER_STOP,              KeyEvent.VK_ESCAPE,   0                          );
-		addDefaultKeyBinding( Dict.KEY_PLAYER_FAST_REWIND,       KeyEvent.VK_UP,       0                          );
-		addDefaultKeyBinding( Dict.KEY_PLAYER_REWIND,            KeyEvent.VK_LEFT,     0                          );
-		addDefaultKeyBinding( Dict.KEY_PLAYER_FORWARD,           KeyEvent.VK_RIGHT,    0                          );
-		addDefaultKeyBinding( Dict.KEY_PLAYER_FAST_FORWARD,      KeyEvent.VK_DOWN,     0                          );
-		addDefaultKeyBinding( Dict.KEY_PLAYER_BEGIN,             KeyEvent.VK_HOME,     0                          );
-		addDefaultKeyBinding( Dict.KEY_PLAYER_END,               KeyEvent.VK_END,      0                          );
-		addDefaultKeyBinding( Dict.KEY_PLAYER_VOL_FLD,           KeyEvent.VK_V,        0                          );
-		addDefaultKeyBinding( Dict.KEY_PLAYER_VOL_SLD,           KeyEvent.VK_V,        InputEvent.SHIFT_DOWN_MASK );
-		addDefaultKeyBinding( Dict.KEY_PLAYER_TEMPO_FLD,         KeyEvent.VK_T,        0                          );
-		addDefaultKeyBinding( Dict.KEY_PLAYER_TEMPO_SLD,         KeyEvent.VK_T,        InputEvent.SHIFT_DOWN_MASK );
-		addDefaultKeyBinding( Dict.KEY_PLAYER_TRANSPOSE_FLD,     KeyEvent.VK_T,        InputEvent.CTRL_DOWN_MASK  );
-		addDefaultKeyBinding( Dict.KEY_PLAYER_TRANSPOSE_SLD,     KeyEvent.VK_T,        InputEvent.CTRL_DOWN_MASK | InputEvent.SHIFT_DOWN_MASK );
-		addDefaultKeyBinding( Dict.KEY_PLAYER_CH_VOL_FLD,        KeyEvent.VK_V,        InputEvent.ALT_DOWN_MASK   );
-		addDefaultKeyBinding( Dict.KEY_PLAYER_CH_VOL_SLD,        KeyEvent.VK_V,        InputEvent.ALT_DOWN_MASK  | InputEvent.SHIFT_DOWN_MASK );
-		addDefaultKeyBinding( Dict.KEY_PLAYER_CH_VOL_BTN,        KeyEvent.VK_A,        InputEvent.CTRL_DOWN_MASK | InputEvent.SHIFT_DOWN_MASK );
-		addDefaultKeyBinding( Dict.KEY_PLAYER_CH_00,             KeyEvent.VK_0,        0                          );
-		addDefaultKeyBinding( Dict.KEY_PLAYER_CH_01,             KeyEvent.VK_1,        0                          );
-		addDefaultKeyBinding( Dict.KEY_PLAYER_CH_02,             KeyEvent.VK_2,        0                          );
-		addDefaultKeyBinding( Dict.KEY_PLAYER_CH_03,             KeyEvent.VK_3,        0                          );
-		addDefaultKeyBinding( Dict.KEY_PLAYER_CH_04,             KeyEvent.VK_4,        0                          );
-		addDefaultKeyBinding( Dict.KEY_PLAYER_CH_05,             KeyEvent.VK_5,        0                          );
-		addDefaultKeyBinding( Dict.KEY_PLAYER_CH_06,             KeyEvent.VK_6,        0                          );
-		addDefaultKeyBinding( Dict.KEY_PLAYER_CH_07,             KeyEvent.VK_7,        0                          );
-		addDefaultKeyBinding( Dict.KEY_PLAYER_CH_08,             KeyEvent.VK_8,        0                          );
-		addDefaultKeyBinding( Dict.KEY_PLAYER_CH_09,             KeyEvent.VK_P,        InputEvent.SHIFT_DOWN_MASK );
-		addDefaultKeyBinding( Dict.KEY_PLAYER_CH_09,             KeyEvent.VK_9,        0                          );
-		addDefaultKeyBinding( Dict.KEY_PLAYER_CH_10,             KeyEvent.VK_0,        InputEvent.SHIFT_DOWN_MASK );
-		addDefaultKeyBinding( Dict.KEY_PLAYER_CH_11,             KeyEvent.VK_1,        InputEvent.SHIFT_DOWN_MASK );
-		addDefaultKeyBinding( Dict.KEY_PLAYER_CH_12,             KeyEvent.VK_2,        InputEvent.SHIFT_DOWN_MASK );
-		addDefaultKeyBinding( Dict.KEY_PLAYER_CH_13,             KeyEvent.VK_3,        InputEvent.SHIFT_DOWN_MASK );
-		addDefaultKeyBinding( Dict.KEY_PLAYER_CH_14,             KeyEvent.VK_4,        InputEvent.SHIFT_DOWN_MASK );
-		addDefaultKeyBinding( Dict.KEY_PLAYER_CH_15,             KeyEvent.VK_5,        InputEvent.SHIFT_DOWN_MASK );
-		addDefaultKeyBinding( Dict.KEY_PLAYER_CH_00,             KeyEvent.VK_NUMPAD0,  0                          );
-		addDefaultKeyBinding( Dict.KEY_PLAYER_CH_01,             KeyEvent.VK_NUMPAD1,  0                          );
-		addDefaultKeyBinding( Dict.KEY_PLAYER_CH_02,             KeyEvent.VK_NUMPAD2,  0                          );
-		addDefaultKeyBinding( Dict.KEY_PLAYER_CH_03,             KeyEvent.VK_NUMPAD3,  0                          );
-		addDefaultKeyBinding( Dict.KEY_PLAYER_CH_04,             KeyEvent.VK_NUMPAD4,  0                          );
-		addDefaultKeyBinding( Dict.KEY_PLAYER_CH_05,             KeyEvent.VK_NUMPAD5,  0                          );
-		addDefaultKeyBinding( Dict.KEY_PLAYER_CH_06,             KeyEvent.VK_NUMPAD6,  0                          );
-		addDefaultKeyBinding( Dict.KEY_PLAYER_CH_07,             KeyEvent.VK_NUMPAD7,  0                          );
-		addDefaultKeyBinding( Dict.KEY_PLAYER_CH_08,             KeyEvent.VK_NUMPAD8,  0                          );
-		addDefaultKeyBinding( Dict.KEY_PLAYER_CH_09,             KeyEvent.VK_NUMPAD9,  0                          );
-		addDefaultKeyBinding( Dict.KEY_PLAYER_CH_10,             KeyEvent.VK_NUMPAD0,  InputEvent.SHIFT_DOWN_MASK );
-		addDefaultKeyBinding( Dict.KEY_PLAYER_CH_11,             KeyEvent.VK_NUMPAD1,  InputEvent.SHIFT_DOWN_MASK );
-		addDefaultKeyBinding( Dict.KEY_PLAYER_CH_12,             KeyEvent.VK_NUMPAD2,  InputEvent.SHIFT_DOWN_MASK );
-		addDefaultKeyBinding( Dict.KEY_PLAYER_CH_13,             KeyEvent.VK_NUMPAD3,  InputEvent.SHIFT_DOWN_MASK );
-		addDefaultKeyBinding( Dict.KEY_PLAYER_CH_14,             KeyEvent.VK_NUMPAD4,  InputEvent.SHIFT_DOWN_MASK );
-		addDefaultKeyBinding( Dict.KEY_PLAYER_CH_15,             KeyEvent.VK_NUMPAD5,  InputEvent.SHIFT_DOWN_MASK );
-		addDefaultKeyBinding( Dict.KEY_PLAYER_CH_00_M,           KeyEvent.VK_0,        InputEvent.ALT_DOWN_MASK   );
-		addDefaultKeyBinding( Dict.KEY_PLAYER_CH_01_M,           KeyEvent.VK_1,        InputEvent.ALT_DOWN_MASK   );
-		addDefaultKeyBinding( Dict.KEY_PLAYER_CH_02_M,           KeyEvent.VK_2,        InputEvent.ALT_DOWN_MASK   );
-		addDefaultKeyBinding( Dict.KEY_PLAYER_CH_03_M,           KeyEvent.VK_3,        InputEvent.ALT_DOWN_MASK   );
-		addDefaultKeyBinding( Dict.KEY_PLAYER_CH_04_M,           KeyEvent.VK_4,        InputEvent.ALT_DOWN_MASK   );
-		addDefaultKeyBinding( Dict.KEY_PLAYER_CH_05_M,           KeyEvent.VK_5,        InputEvent.ALT_DOWN_MASK   );
-		addDefaultKeyBinding( Dict.KEY_PLAYER_CH_06_M,           KeyEvent.VK_6,        InputEvent.ALT_DOWN_MASK   );
-		addDefaultKeyBinding( Dict.KEY_PLAYER_CH_07_M,           KeyEvent.VK_7,        InputEvent.ALT_DOWN_MASK   );
-		addDefaultKeyBinding( Dict.KEY_PLAYER_CH_08_M,           KeyEvent.VK_8,        InputEvent.ALT_DOWN_MASK   );
-		addDefaultKeyBinding( Dict.KEY_PLAYER_CH_09_M,           KeyEvent.VK_9,        InputEvent.ALT_DOWN_MASK   );
-		addDefaultKeyBinding( Dict.KEY_PLAYER_CH_10_M,           KeyEvent.VK_0,        InputEvent.ALT_DOWN_MASK | InputEvent.SHIFT_DOWN_MASK );
-		addDefaultKeyBinding( Dict.KEY_PLAYER_CH_11_M,           KeyEvent.VK_1,        InputEvent.ALT_DOWN_MASK | InputEvent.SHIFT_DOWN_MASK );
-		addDefaultKeyBinding( Dict.KEY_PLAYER_CH_12_M,           KeyEvent.VK_2,        InputEvent.ALT_DOWN_MASK | InputEvent.SHIFT_DOWN_MASK );
-		addDefaultKeyBinding( Dict.KEY_PLAYER_CH_13_M,           KeyEvent.VK_3,        InputEvent.ALT_DOWN_MASK | InputEvent.SHIFT_DOWN_MASK );
-		addDefaultKeyBinding( Dict.KEY_PLAYER_CH_14_M,           KeyEvent.VK_4,        InputEvent.ALT_DOWN_MASK | InputEvent.SHIFT_DOWN_MASK );
-		addDefaultKeyBinding( Dict.KEY_PLAYER_CH_15_M,           KeyEvent.VK_5,        InputEvent.ALT_DOWN_MASK | InputEvent.SHIFT_DOWN_MASK );
-		addDefaultKeyBinding( Dict.KEY_PLAYER_CH_00_M,           KeyEvent.VK_NUMPAD0,  InputEvent.ALT_DOWN_MASK   );
-		addDefaultKeyBinding( Dict.KEY_PLAYER_CH_01_M,           KeyEvent.VK_NUMPAD1,  InputEvent.ALT_DOWN_MASK   );
-		addDefaultKeyBinding( Dict.KEY_PLAYER_CH_02_M,           KeyEvent.VK_NUMPAD2,  InputEvent.ALT_DOWN_MASK   );
-		addDefaultKeyBinding( Dict.KEY_PLAYER_CH_03_M,           KeyEvent.VK_NUMPAD3,  InputEvent.ALT_DOWN_MASK   );
-		addDefaultKeyBinding( Dict.KEY_PLAYER_CH_04_M,           KeyEvent.VK_NUMPAD4,  InputEvent.ALT_DOWN_MASK   );
-		addDefaultKeyBinding( Dict.KEY_PLAYER_CH_05_M,           KeyEvent.VK_NUMPAD5,  InputEvent.ALT_DOWN_MASK   );
-		addDefaultKeyBinding( Dict.KEY_PLAYER_CH_06_M,           KeyEvent.VK_NUMPAD6,  InputEvent.ALT_DOWN_MASK   );
-		addDefaultKeyBinding( Dict.KEY_PLAYER_CH_07_M,           KeyEvent.VK_NUMPAD7,  InputEvent.ALT_DOWN_MASK   );
-		addDefaultKeyBinding( Dict.KEY_PLAYER_CH_08_M,           KeyEvent.VK_NUMPAD8,  InputEvent.ALT_DOWN_MASK   );
-		addDefaultKeyBinding( Dict.KEY_PLAYER_CH_09_M,           KeyEvent.VK_NUMPAD9,  InputEvent.ALT_DOWN_MASK   );
-		addDefaultKeyBinding( Dict.KEY_PLAYER_CH_10_M,           KeyEvent.VK_NUMPAD0,  InputEvent.ALT_DOWN_MASK | InputEvent.SHIFT_DOWN_MASK );
-		addDefaultKeyBinding( Dict.KEY_PLAYER_CH_11_M,           KeyEvent.VK_NUMPAD1,  InputEvent.ALT_DOWN_MASK | InputEvent.SHIFT_DOWN_MASK );
-		addDefaultKeyBinding( Dict.KEY_PLAYER_CH_12_M,           KeyEvent.VK_NUMPAD2,  InputEvent.ALT_DOWN_MASK | InputEvent.SHIFT_DOWN_MASK );
-		addDefaultKeyBinding( Dict.KEY_PLAYER_CH_13_M,           KeyEvent.VK_NUMPAD3,  InputEvent.ALT_DOWN_MASK | InputEvent.SHIFT_DOWN_MASK );
-		addDefaultKeyBinding( Dict.KEY_PLAYER_CH_14_M,           KeyEvent.VK_NUMPAD4,  InputEvent.ALT_DOWN_MASK | InputEvent.SHIFT_DOWN_MASK );
-		addDefaultKeyBinding( Dict.KEY_PLAYER_CH_15_M,           KeyEvent.VK_NUMPAD5,  InputEvent.ALT_DOWN_MASK | InputEvent.SHIFT_DOWN_MASK );
-		addDefaultKeyBinding( Dict.KEY_PLAYER_CH_00_S,           KeyEvent.VK_0,        InputEvent.CTRL_DOWN_MASK  );
-		addDefaultKeyBinding( Dict.KEY_PLAYER_CH_01_S,           KeyEvent.VK_1,        InputEvent.CTRL_DOWN_MASK  );
-		addDefaultKeyBinding( Dict.KEY_PLAYER_CH_02_S,           KeyEvent.VK_2,        InputEvent.CTRL_DOWN_MASK  );
-		addDefaultKeyBinding( Dict.KEY_PLAYER_CH_03_S,           KeyEvent.VK_3,        InputEvent.CTRL_DOWN_MASK  );
-		addDefaultKeyBinding( Dict.KEY_PLAYER_CH_04_S,           KeyEvent.VK_4,        InputEvent.CTRL_DOWN_MASK  );
-		addDefaultKeyBinding( Dict.KEY_PLAYER_CH_05_S,           KeyEvent.VK_5,        InputEvent.CTRL_DOWN_MASK  );
-		addDefaultKeyBinding( Dict.KEY_PLAYER_CH_06_S,           KeyEvent.VK_6,        InputEvent.CTRL_DOWN_MASK  );
-		addDefaultKeyBinding( Dict.KEY_PLAYER_CH_07_S,           KeyEvent.VK_7,        InputEvent.CTRL_DOWN_MASK  );
-		addDefaultKeyBinding( Dict.KEY_PLAYER_CH_08_S,           KeyEvent.VK_8,        InputEvent.CTRL_DOWN_MASK  );
-		addDefaultKeyBinding( Dict.KEY_PLAYER_CH_09_S,           KeyEvent.VK_9,        InputEvent.CTRL_DOWN_MASK  );
-		addDefaultKeyBinding( Dict.KEY_PLAYER_CH_10_S,           KeyEvent.VK_0,        InputEvent.CTRL_DOWN_MASK | InputEvent.SHIFT_DOWN_MASK );
-		addDefaultKeyBinding( Dict.KEY_PLAYER_CH_11_S,           KeyEvent.VK_1,        InputEvent.CTRL_DOWN_MASK | InputEvent.SHIFT_DOWN_MASK );
-		addDefaultKeyBinding( Dict.KEY_PLAYER_CH_12_S,           KeyEvent.VK_2,        InputEvent.CTRL_DOWN_MASK | InputEvent.SHIFT_DOWN_MASK );
-		addDefaultKeyBinding( Dict.KEY_PLAYER_CH_13_S,           KeyEvent.VK_3,        InputEvent.CTRL_DOWN_MASK | InputEvent.SHIFT_DOWN_MASK );
-		addDefaultKeyBinding( Dict.KEY_PLAYER_CH_14_S,           KeyEvent.VK_4,        InputEvent.CTRL_DOWN_MASK | InputEvent.SHIFT_DOWN_MASK );
-		addDefaultKeyBinding( Dict.KEY_PLAYER_CH_15_S,           KeyEvent.VK_5,        InputEvent.CTRL_DOWN_MASK | InputEvent.SHIFT_DOWN_MASK );
-		addDefaultKeyBinding( Dict.KEY_PLAYER_CH_00_S,           KeyEvent.VK_NUMPAD0,  InputEvent.CTRL_DOWN_MASK  );
-		addDefaultKeyBinding( Dict.KEY_PLAYER_CH_01_S,           KeyEvent.VK_NUMPAD1,  InputEvent.CTRL_DOWN_MASK  );
-		addDefaultKeyBinding( Dict.KEY_PLAYER_CH_02_S,           KeyEvent.VK_NUMPAD2,  InputEvent.CTRL_DOWN_MASK  );
-		addDefaultKeyBinding( Dict.KEY_PLAYER_CH_03_S,           KeyEvent.VK_NUMPAD3,  InputEvent.CTRL_DOWN_MASK  );
-		addDefaultKeyBinding( Dict.KEY_PLAYER_CH_04_S,           KeyEvent.VK_NUMPAD4,  InputEvent.CTRL_DOWN_MASK  );
-		addDefaultKeyBinding( Dict.KEY_PLAYER_CH_05_S,           KeyEvent.VK_NUMPAD5,  InputEvent.CTRL_DOWN_MASK  );
-		addDefaultKeyBinding( Dict.KEY_PLAYER_CH_06_S,           KeyEvent.VK_NUMPAD6,  InputEvent.CTRL_DOWN_MASK  );
-		addDefaultKeyBinding( Dict.KEY_PLAYER_CH_07_S,           KeyEvent.VK_NUMPAD7,  InputEvent.CTRL_DOWN_MASK  );
-		addDefaultKeyBinding( Dict.KEY_PLAYER_CH_08_S,           KeyEvent.VK_NUMPAD8,  InputEvent.CTRL_DOWN_MASK  );
-		addDefaultKeyBinding( Dict.KEY_PLAYER_CH_09_S,           KeyEvent.VK_NUMPAD9,  InputEvent.CTRL_DOWN_MASK  );
-		addDefaultKeyBinding( Dict.KEY_PLAYER_CH_10_S,           KeyEvent.VK_NUMPAD0,  InputEvent.CTRL_DOWN_MASK | InputEvent.SHIFT_DOWN_MASK );
-		addDefaultKeyBinding( Dict.KEY_PLAYER_CH_11_S,           KeyEvent.VK_NUMPAD1,  InputEvent.CTRL_DOWN_MASK | InputEvent.SHIFT_DOWN_MASK );
-		addDefaultKeyBinding( Dict.KEY_PLAYER_CH_12_S,           KeyEvent.VK_NUMPAD2,  InputEvent.CTRL_DOWN_MASK | InputEvent.SHIFT_DOWN_MASK );
-		addDefaultKeyBinding( Dict.KEY_PLAYER_CH_13_S,           KeyEvent.VK_NUMPAD3,  InputEvent.CTRL_DOWN_MASK | InputEvent.SHIFT_DOWN_MASK );
-		addDefaultKeyBinding( Dict.KEY_PLAYER_CH_14_S,           KeyEvent.VK_NUMPAD4,  InputEvent.CTRL_DOWN_MASK | InputEvent.SHIFT_DOWN_MASK );
-		addDefaultKeyBinding( Dict.KEY_PLAYER_CH_15_S,           KeyEvent.VK_NUMPAD5,  InputEvent.CTRL_DOWN_MASK | InputEvent.SHIFT_DOWN_MASK );
-		addDefaultKeyBinding( Dict.KEY_SOUNDCHECK_CLOSE,         KeyEvent.VK_ESCAPE,   0                          );
-		addDefaultKeyBinding( Dict.KEY_SOUNDCHECK_PLAY,          KeyEvent.VK_P,        0                          );
-		addDefaultKeyBinding( Dict.KEY_SOUNDCHECK_FILTER_INSTR,  KeyEvent.VK_F,        0                          );
-		addDefaultKeyBinding( Dict.KEY_SOUNDCHECK_FILTER_NOTE,   KeyEvent.VK_F,        InputEvent.CTRL_DOWN_MASK  );
-		addDefaultKeyBinding( Dict.KEY_SOUNDCHECK_INSTR,         KeyEvent.VK_I,        InputEvent.CTRL_DOWN_MASK  );
-		addDefaultKeyBinding( Dict.KEY_SOUNDCHECK_NOTE,          KeyEvent.VK_N,        InputEvent.CTRL_DOWN_MASK  );
-		addDefaultKeyBinding( Dict.KEY_SOUNDCHECK_VOL_FLD,       KeyEvent.VK_V,        0                          );
-		addDefaultKeyBinding( Dict.KEY_SOUNDCHECK_VOL_SLD,       KeyEvent.VK_V,        InputEvent.SHIFT_DOWN_MASK );
-		addDefaultKeyBinding( Dict.KEY_SOUNDCHECK_VEL_FLD,       KeyEvent.VK_V,        InputEvent.CTRL_DOWN_MASK  );
-		addDefaultKeyBinding( Dict.KEY_SOUNDCHECK_VEL_SLD,       KeyEvent.VK_V,        InputEvent.CTRL_DOWN_MASK | InputEvent.SHIFT_DOWN_MASK );
-		addDefaultKeyBinding( Dict.KEY_SOUNDCHECK_DURATION,      KeyEvent.VK_D,        0                          );
-		addDefaultKeyBinding( Dict.KEY_SOUNDCHECK_KEEP,          KeyEvent.VK_K,        0                          );
-		addDefaultKeyBinding( Dict.KEY_SOUNDCHECK_CH_00,         KeyEvent.VK_NUMPAD0,  0                          );
-		addDefaultKeyBinding( Dict.KEY_SOUNDCHECK_CH_01,         KeyEvent.VK_NUMPAD1,  0                          );
-		addDefaultKeyBinding( Dict.KEY_SOUNDCHECK_CH_02,         KeyEvent.VK_NUMPAD2,  0                          );
-		addDefaultKeyBinding( Dict.KEY_SOUNDCHECK_CH_03,         KeyEvent.VK_NUMPAD3,  0                          );
-		addDefaultKeyBinding( Dict.KEY_SOUNDCHECK_CH_04,         KeyEvent.VK_NUMPAD4,  0                          );
-		addDefaultKeyBinding( Dict.KEY_SOUNDCHECK_CH_05,         KeyEvent.VK_NUMPAD5,  0                          );
-		addDefaultKeyBinding( Dict.KEY_SOUNDCHECK_CH_06,         KeyEvent.VK_NUMPAD6,  0                          );
-		addDefaultKeyBinding( Dict.KEY_SOUNDCHECK_CH_07,         KeyEvent.VK_NUMPAD7,  0                          );
-		addDefaultKeyBinding( Dict.KEY_SOUNDCHECK_CH_08,         KeyEvent.VK_NUMPAD8,  0                          );
-		addDefaultKeyBinding( Dict.KEY_SOUNDCHECK_CH_09,         KeyEvent.VK_NUMPAD9,  0                          );
-		addDefaultKeyBinding( Dict.KEY_SOUNDCHECK_CH_10,         KeyEvent.VK_NUMPAD0,  InputEvent.SHIFT_DOWN_MASK );
-		addDefaultKeyBinding( Dict.KEY_SOUNDCHECK_CH_11,         KeyEvent.VK_NUMPAD1,  InputEvent.SHIFT_DOWN_MASK );
-		addDefaultKeyBinding( Dict.KEY_SOUNDCHECK_CH_12,         KeyEvent.VK_NUMPAD2,  InputEvent.SHIFT_DOWN_MASK );
-		addDefaultKeyBinding( Dict.KEY_SOUNDCHECK_CH_13,         KeyEvent.VK_NUMPAD3,  InputEvent.SHIFT_DOWN_MASK );
-		addDefaultKeyBinding( Dict.KEY_SOUNDCHECK_CH_14,         KeyEvent.VK_NUMPAD4,  InputEvent.SHIFT_DOWN_MASK );
-		addDefaultKeyBinding( Dict.KEY_SOUNDCHECK_CH_15,         KeyEvent.VK_NUMPAD5,  InputEvent.SHIFT_DOWN_MASK );
-		addDefaultKeyBinding( Dict.KEY_SOUNDCHECK_CH_00,         KeyEvent.VK_0,        0                          );
-		addDefaultKeyBinding( Dict.KEY_SOUNDCHECK_CH_01,         KeyEvent.VK_1,        0                          );
-		addDefaultKeyBinding( Dict.KEY_SOUNDCHECK_CH_02,         KeyEvent.VK_2,        0                          );
-		addDefaultKeyBinding( Dict.KEY_SOUNDCHECK_CH_03,         KeyEvent.VK_3,        0                          );
-		addDefaultKeyBinding( Dict.KEY_SOUNDCHECK_CH_04,         KeyEvent.VK_4,        0                          );
-		addDefaultKeyBinding( Dict.KEY_SOUNDCHECK_CH_05,         KeyEvent.VK_5,        0                          );
-		addDefaultKeyBinding( Dict.KEY_SOUNDCHECK_CH_06,         KeyEvent.VK_6,        0                          );
-		addDefaultKeyBinding( Dict.KEY_SOUNDCHECK_CH_07,         KeyEvent.VK_7,        0                          );
-		addDefaultKeyBinding( Dict.KEY_SOUNDCHECK_CH_08,         KeyEvent.VK_8,        0                          );
-		addDefaultKeyBinding( Dict.KEY_SOUNDCHECK_CH_09,         KeyEvent.VK_P,        InputEvent.SHIFT_DOWN_MASK );
-		addDefaultKeyBinding( Dict.KEY_SOUNDCHECK_CH_09,         KeyEvent.VK_9,        0                          );
-		addDefaultKeyBinding( Dict.KEY_SOUNDCHECK_CH_10,         KeyEvent.VK_0,        InputEvent.SHIFT_DOWN_MASK );
-		addDefaultKeyBinding( Dict.KEY_SOUNDCHECK_CH_11,         KeyEvent.VK_1,        InputEvent.SHIFT_DOWN_MASK );
-		addDefaultKeyBinding( Dict.KEY_SOUNDCHECK_CH_12,         KeyEvent.VK_2,        InputEvent.SHIFT_DOWN_MASK );
-		addDefaultKeyBinding( Dict.KEY_SOUNDCHECK_CH_13,         KeyEvent.VK_3,        InputEvent.SHIFT_DOWN_MASK );
-		addDefaultKeyBinding( Dict.KEY_SOUNDCHECK_CH_14,         KeyEvent.VK_4,        InputEvent.SHIFT_DOWN_MASK );
-		addDefaultKeyBinding( Dict.KEY_SOUNDCHECK_CH_15,         KeyEvent.VK_5,        InputEvent.SHIFT_DOWN_MASK );
-		addDefaultKeyBinding( Dict.KEY_SOUNDCHECK_CH_00,         KeyEvent.VK_NUMPAD0,  0                          );
-		addDefaultKeyBinding( Dict.KEY_SOUNDCHECK_CH_01,         KeyEvent.VK_NUMPAD1,  0                          );
-		addDefaultKeyBinding( Dict.KEY_SOUNDCHECK_CH_02,         KeyEvent.VK_NUMPAD2,  0                          );
-		addDefaultKeyBinding( Dict.KEY_SOUNDCHECK_CH_03,         KeyEvent.VK_NUMPAD3,  0                          );
-		addDefaultKeyBinding( Dict.KEY_SOUNDCHECK_CH_04,         KeyEvent.VK_NUMPAD4,  0                          );
-		addDefaultKeyBinding( Dict.KEY_SOUNDCHECK_CH_05,         KeyEvent.VK_NUMPAD5,  0                          );
-		addDefaultKeyBinding( Dict.KEY_SOUNDCHECK_CH_06,         KeyEvent.VK_NUMPAD6,  0                          );
-		addDefaultKeyBinding( Dict.KEY_SOUNDCHECK_CH_07,         KeyEvent.VK_NUMPAD7,  0                          );
-		addDefaultKeyBinding( Dict.KEY_SOUNDCHECK_CH_08,         KeyEvent.VK_NUMPAD8,  0                          );
-		addDefaultKeyBinding( Dict.KEY_SOUNDCHECK_CH_09,         KeyEvent.VK_NUMPAD9,  0                          );
-		addDefaultKeyBinding( Dict.KEY_SOUNDCHECK_CH_10,         KeyEvent.VK_NUMPAD0,  InputEvent.SHIFT_DOWN_MASK );
-		addDefaultKeyBinding( Dict.KEY_SOUNDCHECK_CH_11,         KeyEvent.VK_NUMPAD1,  InputEvent.SHIFT_DOWN_MASK );
-		addDefaultKeyBinding( Dict.KEY_SOUNDCHECK_CH_12,         KeyEvent.VK_NUMPAD2,  InputEvent.SHIFT_DOWN_MASK );
-		addDefaultKeyBinding( Dict.KEY_SOUNDCHECK_CH_13,         KeyEvent.VK_NUMPAD3,  InputEvent.SHIFT_DOWN_MASK );
-		addDefaultKeyBinding( Dict.KEY_SOUNDCHECK_CH_14,         KeyEvent.VK_NUMPAD4,  InputEvent.SHIFT_DOWN_MASK );
-		addDefaultKeyBinding( Dict.KEY_SOUNDCHECK_CH_15,         KeyEvent.VK_NUMPAD5,  InputEvent.SHIFT_DOWN_MASK );
-		addDefaultKeyBinding( Dict.KEY_INFO_CLOSE,               KeyEvent.VK_ESCAPE,   0                          );
-		addDefaultKeyBinding( Dict.KEY_INFO_CONF,                KeyEvent.VK_C,        0                          );
-		addDefaultKeyBinding( Dict.KEY_INFO_CONF_NOTE,           KeyEvent.VK_N,        0                          );
-		addDefaultKeyBinding( Dict.KEY_INFO_CONF_PERC,           KeyEvent.VK_P,        0                          );
-		addDefaultKeyBinding( Dict.KEY_INFO_CONF_SYNTAX,         KeyEvent.VK_S,        0                          );
-		addDefaultKeyBinding( Dict.KEY_INFO_CONF_INSTR,          KeyEvent.VK_I,        0                          );
-		addDefaultKeyBinding( Dict.KEY_INFO_CONF_DRUMKIT,        KeyEvent.VK_D,        0                          );
-		addDefaultKeyBinding( Dict.KEY_INFO_SF,                  KeyEvent.VK_S,        0                          );
-		addDefaultKeyBinding( Dict.KEY_INFO_SF_GENERAL,          KeyEvent.VK_G,        0                          );
-		addDefaultKeyBinding( Dict.KEY_INFO_SF_INSTR,            KeyEvent.VK_I,        0                          );
-		addDefaultKeyBinding( Dict.KEY_INFO_SF_RES,              KeyEvent.VK_R,        0                          );
-		addDefaultKeyBinding( Dict.KEY_INFO_MIDI,                KeyEvent.VK_M,        0                          );
-		addDefaultKeyBinding( Dict.KEY_INFO_MIDI_GENERAL,        KeyEvent.VK_G,        0                          );
-		addDefaultKeyBinding( Dict.KEY_INFO_MIDI_KARAOKE,        KeyEvent.VK_K,        0                          );
-		addDefaultKeyBinding( Dict.KEY_INFO_MIDI_BANKS,          KeyEvent.VK_B,        0                          );
-		addDefaultKeyBinding( Dict.KEY_INFO_MIDI_MSG,            KeyEvent.VK_M,        0                          );
-		addDefaultKeyBinding( Dict.KEY_INFO_ABOUT,               KeyEvent.VK_A,        0                          );
-		addDefaultKeyBinding( Dict.KEY_INFO_KEYBINDINGS,         KeyEvent.VK_K,        0                          );
-		addDefaultKeyBinding( Dict.KEY_INFO_CONF_NOTE_FILTER,    KeyEvent.VK_F,        0                          );
-		addDefaultKeyBinding( Dict.KEY_INFO_CONF_NOTE_FILTER,    KeyEvent.VK_F,        InputEvent.CTRL_DOWN_MASK  );
-		addDefaultKeyBinding( Dict.KEY_INFO_CONF_PERC_FILTER,    KeyEvent.VK_F,        0                          );
-		addDefaultKeyBinding( Dict.KEY_INFO_CONF_PERC_FILTER,    KeyEvent.VK_F,        InputEvent.CTRL_DOWN_MASK  );
-		addDefaultKeyBinding( Dict.KEY_INFO_CONF_SYNTAX_FILTER,  KeyEvent.VK_F,        0                          );
-		addDefaultKeyBinding( Dict.KEY_INFO_CONF_SYNTAX_FILTER,  KeyEvent.VK_F,        InputEvent.CTRL_DOWN_MASK  );
-		addDefaultKeyBinding( Dict.KEY_INFO_CONF_INSTR_FILTER,   KeyEvent.VK_F,        0                          );
-		addDefaultKeyBinding( Dict.KEY_INFO_CONF_INSTR_FILTER,   KeyEvent.VK_F,        InputEvent.CTRL_DOWN_MASK  );
-		addDefaultKeyBinding( Dict.KEY_INFO_CONF_DRUMKIT_FILTER, KeyEvent.VK_F,        0                          );
-		addDefaultKeyBinding( Dict.KEY_INFO_CONF_DRUMKIT_FILTER, KeyEvent.VK_F,        InputEvent.CTRL_DOWN_MASK  );
-		addDefaultKeyBinding( Dict.KEY_INFO_SF_INSTR_FILTER,     KeyEvent.VK_F,        0                          );
-		addDefaultKeyBinding( Dict.KEY_INFO_SF_INSTR_FILTER,     KeyEvent.VK_F,        InputEvent.CTRL_DOWN_MASK  );
-		addDefaultKeyBinding( Dict.KEY_INFO_SF_RES_FILTER,       KeyEvent.VK_F,        0                          );
-		addDefaultKeyBinding( Dict.KEY_INFO_SF_RES_FILTER,       KeyEvent.VK_F,        InputEvent.CTRL_DOWN_MASK  );
-		addDefaultKeyBinding( Dict.KEY_INFO_MIDI_MSG_FILTER,     KeyEvent.VK_F,        0                          );
-		addDefaultKeyBinding( Dict.KEY_INFO_MIDI_MSG_FILTER,     KeyEvent.VK_F,        InputEvent.CTRL_DOWN_MASK  );
-		addDefaultKeyBinding( Dict.KEY_INFO_MIDI_BANKS_TOT_PL,   KeyEvent.VK_PLUS,     0                          );
-		addDefaultKeyBinding( Dict.KEY_INFO_MIDI_BANKS_TOT_PL,   KeyEvent.VK_ADD,      0                          );
-		addDefaultKeyBinding( Dict.KEY_INFO_MIDI_BANKS_TOT_MIN,  KeyEvent.VK_MINUS,    0                          );
-		addDefaultKeyBinding( Dict.KEY_INFO_MIDI_BANKS_TOT_MIN,  KeyEvent.VK_SUBTRACT, 0                          );
-		addDefaultKeyBinding( Dict.KEY_INFO_MIDI_BANKS_TOT_TREE, KeyEvent.VK_T,        0                          );
-		addDefaultKeyBinding( Dict.KEY_INFO_MIDI_BANKS_CH_PL,    KeyEvent.VK_PLUS,     InputEvent.SHIFT_DOWN_MASK );
-		addDefaultKeyBinding( Dict.KEY_INFO_MIDI_BANKS_CH_PL,    KeyEvent.VK_ADD,      InputEvent.SHIFT_DOWN_MASK );
-		addDefaultKeyBinding( Dict.KEY_INFO_MIDI_BANKS_CH_MIN,   KeyEvent.VK_MINUS,    InputEvent.SHIFT_DOWN_MASK );
-		addDefaultKeyBinding( Dict.KEY_INFO_MIDI_BANKS_CH_MIN,   KeyEvent.VK_SUBTRACT, InputEvent.SHIFT_DOWN_MASK );
-		addDefaultKeyBinding( Dict.KEY_INFO_MIDI_BANKS_CH_TREE,  KeyEvent.VK_T,        InputEvent.SHIFT_DOWN_MASK );
-		addDefaultKeyBinding( Dict.KEY_INFO_MIDI_MSG_PL,         KeyEvent.VK_PLUS,     0                          );
-		addDefaultKeyBinding( Dict.KEY_INFO_MIDI_MSG_PL,         KeyEvent.VK_ADD,      0                          );
-		addDefaultKeyBinding( Dict.KEY_INFO_MIDI_MSG_MIN,        KeyEvent.VK_MINUS,    0                          );
-		addDefaultKeyBinding( Dict.KEY_INFO_MIDI_MSG_MIN,        KeyEvent.VK_SUBTRACT, 0                          );
-		addDefaultKeyBinding( Dict.KEY_INFO_MIDI_MSG_TREE,       KeyEvent.VK_T,        InputEvent.ALT_DOWN_MASK   );
-		addDefaultKeyBinding( Dict.KEY_INFO_MIDI_MSG_TABLE,      KeyEvent.VK_T,        InputEvent.CTRL_DOWN_MASK  );
-		addDefaultKeyBinding( Dict.KEY_INFO_MIDI_MSG_CH_INDEP,   KeyEvent.VK_I,        0                          );
-		addDefaultKeyBinding( Dict.KEY_INFO_MIDI_MSG_CH_DEP,     KeyEvent.VK_D,        0                          );
-		addDefaultKeyBinding( Dict.KEY_INFO_MIDI_MSG_SEL_NOD,    KeyEvent.VK_N,        0                          );
-		addDefaultKeyBinding( Dict.KEY_INFO_MIDI_MSG_LIM_TCK,    KeyEvent.VK_L,        0                          );
-		addDefaultKeyBinding( Dict.KEY_INFO_MIDI_MSG_TICK_FROM,  KeyEvent.VK_F,        InputEvent.SHIFT_DOWN_MASK );
-		addDefaultKeyBinding( Dict.KEY_INFO_MIDI_MSG_TICK_FROM,  KeyEvent.VK_F,        InputEvent.ALT_DOWN_MASK   );
-		addDefaultKeyBinding( Dict.KEY_INFO_MIDI_MSG_TICK_TO,    KeyEvent.VK_T,        0                          );
-		addDefaultKeyBinding( Dict.KEY_INFO_MIDI_MSG_LIM_TRK,    KeyEvent.VK_L,        InputEvent.SHIFT_DOWN_MASK );
-		addDefaultKeyBinding( Dict.KEY_INFO_MIDI_MSG_TRACKS_TXT, KeyEvent.VK_T,        InputEvent.SHIFT_DOWN_MASK );
-		addDefaultKeyBinding( Dict.KEY_INFO_MIDI_MSG_SHOW_IN_TR, KeyEvent.VK_S,        InputEvent.SHIFT_DOWN_MASK );
-		addDefaultKeyBinding( Dict.KEY_INFO_MIDI_MSG_SHOW_AUTO,  KeyEvent.VK_A,        0                          );
-		addDefaultKeyBinding( Dict.KEY_INFO_MIDI_MSG_CH_00,      KeyEvent.VK_0,        0                          );
-		addDefaultKeyBinding( Dict.KEY_INFO_MIDI_MSG_CH_01,      KeyEvent.VK_1,        0                          );
-		addDefaultKeyBinding( Dict.KEY_INFO_MIDI_MSG_CH_02,      KeyEvent.VK_2,        0                          );
-		addDefaultKeyBinding( Dict.KEY_INFO_MIDI_MSG_CH_03,      KeyEvent.VK_3,        0                          );
-		addDefaultKeyBinding( Dict.KEY_INFO_MIDI_MSG_CH_04,      KeyEvent.VK_4,        0                          );
-		addDefaultKeyBinding( Dict.KEY_INFO_MIDI_MSG_CH_05,      KeyEvent.VK_5,        0                          );
-		addDefaultKeyBinding( Dict.KEY_INFO_MIDI_MSG_CH_06,      KeyEvent.VK_6,        0                          );
-		addDefaultKeyBinding( Dict.KEY_INFO_MIDI_MSG_CH_07,      KeyEvent.VK_7,        0                          );
-		addDefaultKeyBinding( Dict.KEY_INFO_MIDI_MSG_CH_08,      KeyEvent.VK_8,        0                          );
-		addDefaultKeyBinding( Dict.KEY_INFO_MIDI_MSG_CH_09,      KeyEvent.VK_9,        0                          );
-		addDefaultKeyBinding( Dict.KEY_INFO_MIDI_MSG_CH_10,      KeyEvent.VK_0,        InputEvent.SHIFT_DOWN_MASK );
-		addDefaultKeyBinding( Dict.KEY_INFO_MIDI_MSG_CH_11,      KeyEvent.VK_1,        InputEvent.SHIFT_DOWN_MASK );
-		addDefaultKeyBinding( Dict.KEY_INFO_MIDI_MSG_CH_12,      KeyEvent.VK_2,        InputEvent.SHIFT_DOWN_MASK );
-		addDefaultKeyBinding( Dict.KEY_INFO_MIDI_MSG_CH_13,      KeyEvent.VK_3,        InputEvent.SHIFT_DOWN_MASK );
-		addDefaultKeyBinding( Dict.KEY_INFO_MIDI_MSG_CH_14,      KeyEvent.VK_4,        InputEvent.SHIFT_DOWN_MASK );
-		addDefaultKeyBinding( Dict.KEY_INFO_MIDI_MSG_CH_15,      KeyEvent.VK_5,        InputEvent.SHIFT_DOWN_MASK );
-		addDefaultKeyBinding( Dict.KEY_INFO_MIDI_MSG_CH_00,      KeyEvent.VK_NUMPAD0,  0                          );
-		addDefaultKeyBinding( Dict.KEY_INFO_MIDI_MSG_CH_01,      KeyEvent.VK_NUMPAD1,  0                          );
-		addDefaultKeyBinding( Dict.KEY_INFO_MIDI_MSG_CH_02,      KeyEvent.VK_NUMPAD2,  0                          );
-		addDefaultKeyBinding( Dict.KEY_INFO_MIDI_MSG_CH_03,      KeyEvent.VK_NUMPAD3,  0                          );
-		addDefaultKeyBinding( Dict.KEY_INFO_MIDI_MSG_CH_04,      KeyEvent.VK_NUMPAD4,  0                          );
-		addDefaultKeyBinding( Dict.KEY_INFO_MIDI_MSG_CH_05,      KeyEvent.VK_NUMPAD5,  0                          );
-		addDefaultKeyBinding( Dict.KEY_INFO_MIDI_MSG_CH_06,      KeyEvent.VK_NUMPAD6,  0                          );
-		addDefaultKeyBinding( Dict.KEY_INFO_MIDI_MSG_CH_07,      KeyEvent.VK_NUMPAD7,  0                          );
-		addDefaultKeyBinding( Dict.KEY_INFO_MIDI_MSG_CH_08,      KeyEvent.VK_NUMPAD8,  0                          );
-		addDefaultKeyBinding( Dict.KEY_INFO_MIDI_MSG_CH_09,      KeyEvent.VK_NUMPAD9,  0                          );
-		addDefaultKeyBinding( Dict.KEY_INFO_MIDI_MSG_CH_10,      KeyEvent.VK_NUMPAD0,  InputEvent.SHIFT_DOWN_MASK );
-		addDefaultKeyBinding( Dict.KEY_INFO_MIDI_MSG_CH_11,      KeyEvent.VK_NUMPAD1,  InputEvent.SHIFT_DOWN_MASK );
-		addDefaultKeyBinding( Dict.KEY_INFO_MIDI_MSG_CH_12,      KeyEvent.VK_NUMPAD2,  InputEvent.SHIFT_DOWN_MASK );
-		addDefaultKeyBinding( Dict.KEY_INFO_MIDI_MSG_CH_13,      KeyEvent.VK_NUMPAD3,  InputEvent.SHIFT_DOWN_MASK );
-		addDefaultKeyBinding( Dict.KEY_INFO_MIDI_MSG_CH_14,      KeyEvent.VK_NUMPAD4,  InputEvent.SHIFT_DOWN_MASK );
-		addDefaultKeyBinding( Dict.KEY_INFO_MIDI_MSG_CH_15,      KeyEvent.VK_NUMPAD5,  InputEvent.SHIFT_DOWN_MASK );
-		addDefaultKeyBinding( Dict.KEY_INFO_KEY_TREE,            KeyEvent.VK_T,        0                          );
-		addDefaultKeyBinding( Dict.KEY_INFO_KEY_PL,              KeyEvent.VK_PLUS,     0                          );
-		addDefaultKeyBinding( Dict.KEY_INFO_KEY_PL,              KeyEvent.VK_ADD,      0                          );
-		addDefaultKeyBinding( Dict.KEY_INFO_KEY_MIN,             KeyEvent.VK_MINUS,    0                          );
-		addDefaultKeyBinding( Dict.KEY_INFO_KEY_MIN,             KeyEvent.VK_SUBTRACT, 0                          );
-		addDefaultKeyBinding( Dict.KEY_INFO_KEY_FLD,             KeyEvent.VK_K,        InputEvent.CTRL_DOWN_MASK  );
-		addDefaultKeyBinding( Dict.KEY_INFO_KEY_FILTER,          KeyEvent.VK_F,        0                          );
-		addDefaultKeyBinding( Dict.KEY_INFO_KEY_ADD_BTN,         KeyEvent.VK_A,        InputEvent.ALT_DOWN_MASK   );
-		addDefaultKeyBinding( Dict.KEY_INFO_KEY_RESET_ID_CBX,    KeyEvent.VK_R,        0                          );
-		addDefaultKeyBinding( Dict.KEY_INFO_KEY_RESET_ID_BTN,    KeyEvent.VK_R,        InputEvent.CTRL_DOWN_MASK  );
-		addDefaultKeyBinding( Dict.KEY_INFO_KEY_RESET_GLOB_CBX,  KeyEvent.VK_R,        InputEvent.CTRL_DOWN_MASK | InputEvent.SHIFT_DOWN_MASK );
-		addDefaultKeyBinding( Dict.KEY_INFO_KEY_RESET_GLOB_BTN,  KeyEvent.VK_R,        InputEvent.CTRL_DOWN_MASK | InputEvent.SHIFT_DOWN_MASK | InputEvent.ALT_DOWN_MASK );
-		addDefaultKeyBinding( Dict.KEY_MSG_CLOSE,                KeyEvent.VK_ESCAPE,   0                          );
-		addDefaultKeyBinding( Dict.KEY_MSG_CLOSE,                KeyEvent.VK_ENTER,    0                          );
-		addDefaultKeyBinding( Dict.KEY_MSG_CLOSE,                KeyEvent.VK_SPACE,    0                          );
-		addDefaultKeyBinding( Dict.KEY_STRING_FILTER_CLOSE,      KeyEvent.VK_ESCAPE,   0                          );
-		addDefaultKeyBinding( Dict.KEY_STRING_FILTER_CLOSE,      KeyEvent.VK_ENTER,    0                          );
-		addDefaultKeyBinding( Dict.KEY_STRING_FILTER_CLEAR,      KeyEvent.VK_C,        InputEvent.ALT_DOWN_MASK   );
-		addDefaultKeyBinding( Dict.KEY_FILE_SELECT_CLOSE,        KeyEvent.VK_ESCAPE,   0                          );
-		addDefaultKeyBinding( Dict.KEY_FILE_SELECT_CHARSET_CBX,  KeyEvent.VK_C,        InputEvent.ALT_DOWN_MASK   );
-		addDefaultKeyBinding( Dict.KEY_FILE_SELECT_FOREIGN_EXE,  KeyEvent.VK_P,        InputEvent.CTRL_DOWN_MASK  );
-		addDefaultKeyBinding( Dict.KEY_FILE_SELECT_DC_OPEN,      KeyEvent.VK_D,        InputEvent.ALT_DOWN_MASK   );
-		addDefaultKeyBinding( Dict.KEY_FILE_SELECTOR_IMP_MPL,    KeyEvent.VK_1,        0                          );
-		addDefaultKeyBinding( Dict.KEY_FILE_SELECTOR_IMP_MPL,    KeyEvent.VK_NUMPAD1,  0                          );
-		addDefaultKeyBinding( Dict.KEY_FILE_SELECTOR_IMP_MPL,    KeyEvent.VK_1,        InputEvent.CTRL_DOWN_MASK  );
-		addDefaultKeyBinding( Dict.KEY_FILE_SELECTOR_IMP_MPL,    KeyEvent.VK_NUMPAD1,  InputEvent.CTRL_DOWN_MASK  );
-		addDefaultKeyBinding( Dict.KEY_FILE_SELECTOR_IMP_MID,    KeyEvent.VK_2,        0                          );
-		addDefaultKeyBinding( Dict.KEY_FILE_SELECTOR_IMP_MID,    KeyEvent.VK_NUMPAD2,  0                          );
-		addDefaultKeyBinding( Dict.KEY_FILE_SELECTOR_IMP_MID,    KeyEvent.VK_2,        InputEvent.CTRL_DOWN_MASK  );
-		addDefaultKeyBinding( Dict.KEY_FILE_SELECTOR_IMP_MID,    KeyEvent.VK_NUMPAD2,  InputEvent.CTRL_DOWN_MASK  );
-		addDefaultKeyBinding( Dict.KEY_FILE_SELECTOR_IMP_ALDA,   KeyEvent.VK_3,        0                          );
-		addDefaultKeyBinding( Dict.KEY_FILE_SELECTOR_IMP_ALDA,   KeyEvent.VK_NUMPAD3,  0                          );
-		addDefaultKeyBinding( Dict.KEY_FILE_SELECTOR_IMP_ALDA,   KeyEvent.VK_3,        InputEvent.CTRL_DOWN_MASK  );
-		addDefaultKeyBinding( Dict.KEY_FILE_SELECTOR_IMP_ALDA,   KeyEvent.VK_NUMPAD3,  InputEvent.CTRL_DOWN_MASK  );
-		addDefaultKeyBinding( Dict.KEY_FILE_SELECTOR_IMP_ABC,    KeyEvent.VK_4,        0                          );
-		addDefaultKeyBinding( Dict.KEY_FILE_SELECTOR_IMP_ABC,    KeyEvent.VK_NUMPAD4,  0                          );
-		addDefaultKeyBinding( Dict.KEY_FILE_SELECTOR_IMP_ABC,    KeyEvent.VK_4,        InputEvent.CTRL_DOWN_MASK  );
-		addDefaultKeyBinding( Dict.KEY_FILE_SELECTOR_IMP_ABC,    KeyEvent.VK_NUMPAD4,  InputEvent.CTRL_DOWN_MASK  );
-		addDefaultKeyBinding( Dict.KEY_FILE_SELECTOR_IMP_LY,     KeyEvent.VK_5,        0                          );
-		addDefaultKeyBinding( Dict.KEY_FILE_SELECTOR_IMP_LY,     KeyEvent.VK_NUMPAD5,  0                          );
-		addDefaultKeyBinding( Dict.KEY_FILE_SELECTOR_IMP_LY,     KeyEvent.VK_5,        InputEvent.CTRL_DOWN_MASK  );
-		addDefaultKeyBinding( Dict.KEY_FILE_SELECTOR_IMP_LY,     KeyEvent.VK_NUMPAD5,  InputEvent.CTRL_DOWN_MASK  );
-		addDefaultKeyBinding( Dict.KEY_FILE_SELECTOR_IMP_MSCORE, KeyEvent.VK_6,        0                          );
-		addDefaultKeyBinding( Dict.KEY_FILE_SELECTOR_IMP_MSCORE, KeyEvent.VK_NUMPAD6,  0                          );
-		addDefaultKeyBinding( Dict.KEY_FILE_SELECTOR_IMP_MSCORE, KeyEvent.VK_6,        InputEvent.CTRL_DOWN_MASK  );
-		addDefaultKeyBinding( Dict.KEY_FILE_SELECTOR_IMP_MSCORE, KeyEvent.VK_NUMPAD6,  InputEvent.CTRL_DOWN_MASK  );
-		addDefaultKeyBinding( Dict.KEY_FILE_SELECTOR_EXP_MID,    KeyEvent.VK_1,        0                          );
-		addDefaultKeyBinding( Dict.KEY_FILE_SELECTOR_EXP_MID,    KeyEvent.VK_NUMPAD1,  0                          );
-		addDefaultKeyBinding( Dict.KEY_FILE_SELECTOR_EXP_MID,    KeyEvent.VK_1,        InputEvent.CTRL_DOWN_MASK  );
-		addDefaultKeyBinding( Dict.KEY_FILE_SELECTOR_EXP_MID,    KeyEvent.VK_NUMPAD1,  InputEvent.CTRL_DOWN_MASK  );
-		addDefaultKeyBinding( Dict.KEY_FILE_SELECTOR_EXP_MPL,    KeyEvent.VK_2,        0                          );
-		addDefaultKeyBinding( Dict.KEY_FILE_SELECTOR_EXP_MPL,    KeyEvent.VK_NUMPAD2,  0                          );
-		addDefaultKeyBinding( Dict.KEY_FILE_SELECTOR_EXP_MPL,    KeyEvent.VK_2,        InputEvent.CTRL_DOWN_MASK  );
-		addDefaultKeyBinding( Dict.KEY_FILE_SELECTOR_EXP_MPL,    KeyEvent.VK_NUMPAD2,  InputEvent.CTRL_DOWN_MASK  );
-		addDefaultKeyBinding( Dict.KEY_FILE_SELECTOR_EXP_ALDA,   KeyEvent.VK_3,        0                          );
-		addDefaultKeyBinding( Dict.KEY_FILE_SELECTOR_EXP_ALDA,   KeyEvent.VK_NUMPAD3,  0                          );
-		addDefaultKeyBinding( Dict.KEY_FILE_SELECTOR_EXP_ALDA,   KeyEvent.VK_3,        InputEvent.CTRL_DOWN_MASK  );
-		addDefaultKeyBinding( Dict.KEY_FILE_SELECTOR_EXP_ALDA,   KeyEvent.VK_NUMPAD3,  InputEvent.CTRL_DOWN_MASK  );
-		addDefaultKeyBinding( Dict.KEY_FILE_SELECTOR_EXP_ABC,    KeyEvent.VK_4,        0                          );
-		addDefaultKeyBinding( Dict.KEY_FILE_SELECTOR_EXP_ABC,    KeyEvent.VK_NUMPAD4,  0                          );
-		addDefaultKeyBinding( Dict.KEY_FILE_SELECTOR_EXP_ABC,    KeyEvent.VK_4,        InputEvent.CTRL_DOWN_MASK  );
-		addDefaultKeyBinding( Dict.KEY_FILE_SELECTOR_EXP_ABC,    KeyEvent.VK_NUMPAD4,  InputEvent.CTRL_DOWN_MASK  );
-		addDefaultKeyBinding( Dict.KEY_FILE_SELECTOR_EXP_LY,     KeyEvent.VK_5,        0                          );
-		addDefaultKeyBinding( Dict.KEY_FILE_SELECTOR_EXP_LY,     KeyEvent.VK_NUMPAD5,  0                          );
-		addDefaultKeyBinding( Dict.KEY_FILE_SELECTOR_EXP_LY,     KeyEvent.VK_5,        InputEvent.CTRL_DOWN_MASK  );
-		addDefaultKeyBinding( Dict.KEY_FILE_SELECTOR_EXP_LY,     KeyEvent.VK_NUMPAD5,  InputEvent.CTRL_DOWN_MASK  );
-		addDefaultKeyBinding( Dict.KEY_FILE_SELECTOR_EXP_MSCORE, KeyEvent.VK_6,        0                          );
-		addDefaultKeyBinding( Dict.KEY_FILE_SELECTOR_EXP_MSCORE, KeyEvent.VK_NUMPAD6,  0                          );
-		addDefaultKeyBinding( Dict.KEY_FILE_SELECTOR_EXP_MSCORE, KeyEvent.VK_6,        InputEvent.CTRL_DOWN_MASK  );
-		addDefaultKeyBinding( Dict.KEY_FILE_SELECTOR_EXP_MSCORE, KeyEvent.VK_NUMPAD6,  InputEvent.CTRL_DOWN_MASK  );
-		addDefaultKeyBinding( Dict.KEY_DC_CONFIG_CLOSE,          KeyEvent.VK_ESCAPE,   0                          );
-		addDefaultKeyBinding( Dict.KEY_DC_TAB_DEBUG,             KeyEvent.VK_1,        0                          );
-		addDefaultKeyBinding( Dict.KEY_DC_TAB_DEBUG,             KeyEvent.VK_NUMPAD1,  0                          );
-		addDefaultKeyBinding( Dict.KEY_DC_TAB_DEBUG,             KeyEvent.VK_1,        InputEvent.CTRL_DOWN_MASK  );
-		addDefaultKeyBinding( Dict.KEY_DC_TAB_DEBUG,             KeyEvent.VK_NUMPAD1,  InputEvent.CTRL_DOWN_MASK  );
-		addDefaultKeyBinding( Dict.KEY_DC_TAB_NOTE_LENGTH,       KeyEvent.VK_2,        0                          );
-		addDefaultKeyBinding( Dict.KEY_DC_TAB_NOTE_LENGTH,       KeyEvent.VK_NUMPAD2,  0                          );
-		addDefaultKeyBinding( Dict.KEY_DC_TAB_NOTE_LENGTH,       KeyEvent.VK_2,        InputEvent.CTRL_DOWN_MASK  );
-		addDefaultKeyBinding( Dict.KEY_DC_TAB_NOTE_LENGTH,       KeyEvent.VK_NUMPAD2,  InputEvent.CTRL_DOWN_MASK  );
-		addDefaultKeyBinding( Dict.KEY_DC_TAB_CHORDS,            KeyEvent.VK_3,        0                          );
-		addDefaultKeyBinding( Dict.KEY_DC_TAB_CHORDS,            KeyEvent.VK_NUMPAD3,  0                          );
-		addDefaultKeyBinding( Dict.KEY_DC_TAB_CHORDS,            KeyEvent.VK_3,        InputEvent.CTRL_DOWN_MASK  );
-		addDefaultKeyBinding( Dict.KEY_DC_TAB_CHORDS,            KeyEvent.VK_NUMPAD3,  InputEvent.CTRL_DOWN_MASK  );
-		addDefaultKeyBinding( Dict.KEY_DC_TAB_NOTE_REST,         KeyEvent.VK_4,        0                          );
-		addDefaultKeyBinding( Dict.KEY_DC_TAB_NOTE_REST,         KeyEvent.VK_NUMPAD4,  0                          );
-		addDefaultKeyBinding( Dict.KEY_DC_TAB_NOTE_REST,         KeyEvent.VK_4,        InputEvent.CTRL_DOWN_MASK  );
-		addDefaultKeyBinding( Dict.KEY_DC_TAB_NOTE_REST,         KeyEvent.VK_NUMPAD4,  InputEvent.CTRL_DOWN_MASK  );
-		addDefaultKeyBinding( Dict.KEY_DC_TAB_KARAOKE,           KeyEvent.VK_5,        0                          );
-		addDefaultKeyBinding( Dict.KEY_DC_TAB_KARAOKE,           KeyEvent.VK_NUMPAD5,  0                          );
-		addDefaultKeyBinding( Dict.KEY_DC_TAB_KARAOKE,           KeyEvent.VK_5,        InputEvent.CTRL_DOWN_MASK  );
-		addDefaultKeyBinding( Dict.KEY_DC_TAB_KARAOKE,           KeyEvent.VK_NUMPAD5,  InputEvent.CTRL_DOWN_MASK  );
-		addDefaultKeyBinding( Dict.KEY_DC_TAB_SLICES,            KeyEvent.VK_6,        0                          );
-		addDefaultKeyBinding( Dict.KEY_DC_TAB_SLICES,            KeyEvent.VK_NUMPAD6,  0                          );
-		addDefaultKeyBinding( Dict.KEY_DC_TAB_SLICES,            KeyEvent.VK_6,        InputEvent.CTRL_DOWN_MASK  );
-		addDefaultKeyBinding( Dict.KEY_DC_TAB_SLICES,            KeyEvent.VK_NUMPAD6,  InputEvent.CTRL_DOWN_MASK  );
-		addDefaultKeyBinding( Dict.KEY_DC_ADD_TICK_COMMENTS,     KeyEvent.VK_T,        0                          );
-		addDefaultKeyBinding( Dict.KEY_DC_ADD_CONFIG,            KeyEvent.VK_C,        0                          );
-		addDefaultKeyBinding( Dict.KEY_DC_ADD_SCORE,             KeyEvent.VK_Q,        0                          );
-		addDefaultKeyBinding( Dict.KEY_DC_ADD_STATISTICS,        KeyEvent.VK_S,        0                          );
-		addDefaultKeyBinding( Dict.KEY_DC_ADD_STRATEGY_STAT,     KeyEvent.VK_R,        0                          );
-		addDefaultKeyBinding( Dict.KEY_DC_NOTE_LENGTH_STRATEGY,  KeyEvent.VK_P,        InputEvent.CTRL_DOWN_MASK  );
-		addDefaultKeyBinding( Dict.KEY_DC_MAX_TARGET_TICKS_ON,   KeyEvent.VK_L,        InputEvent.CTRL_DOWN_MASK  );
-		addDefaultKeyBinding( Dict.KEY_DC_MIN_DUR_TO_KEEP,       KeyEvent.VK_K,        InputEvent.CTRL_DOWN_MASK  );
-		addDefaultKeyBinding( Dict.KEY_DC_TOL_TICK_LEN,          KeyEvent.VK_N,        InputEvent.CTRL_DOWN_MASK  );
-		addDefaultKeyBinding( Dict.KEY_DC_TOL_DUR_RATIO,         KeyEvent.VK_R,        InputEvent.CTRL_DOWN_MASK  );
-		addDefaultKeyBinding( Dict.KEY_DC_CRD_PREDEFINED,        KeyEvent.VK_P,        InputEvent.CTRL_DOWN_MASK  );
-		addDefaultKeyBinding( Dict.KEY_DC_CRD_NOTE_ON,           KeyEvent.VK_N,        InputEvent.CTRL_DOWN_MASK  );
-		addDefaultKeyBinding( Dict.KEY_DC_CRD_NOTE_OFF,          KeyEvent.VK_F,        InputEvent.CTRL_DOWN_MASK  );
-		addDefaultKeyBinding( Dict.KEY_DC_CRD_VELOCITY,          KeyEvent.VK_V,        InputEvent.CTRL_DOWN_MASK | InputEvent.SHIFT_DOWN_MASK );
-		addDefaultKeyBinding( Dict.KEY_DC_USE_DOT_NOTES,         KeyEvent.VK_D,        InputEvent.CTRL_DOWN_MASK  );
-		addDefaultKeyBinding( Dict.KEY_DC_USE_DOT_RESTS,         KeyEvent.VK_D,        InputEvent.ALT_DOWN_MASK   );
-		addDefaultKeyBinding( Dict.KEY_DC_USE_TRIP_NOTES,        KeyEvent.VK_T,        InputEvent.CTRL_DOWN_MASK  );
-		addDefaultKeyBinding( Dict.KEY_DC_USE_TRIP_RESTS,        KeyEvent.VK_T,        InputEvent.ALT_DOWN_MASK   );
-		addDefaultKeyBinding( Dict.KEY_DC_KAR_ORPHANED,          KeyEvent.VK_O,        InputEvent.CTRL_DOWN_MASK  );
-		addDefaultKeyBinding( Dict.KEY_DC_KAR_ONE_CH,            KeyEvent.VK_A,        InputEvent.CTRL_DOWN_MASK  );
-		addDefaultKeyBinding( Dict.KEY_DC_FLD_GLOB_SINGLE,       KeyEvent.VK_O,        InputEvent.CTRL_DOWN_MASK  );
-		addDefaultKeyBinding( Dict.KEY_DC_BTN_GLOB_SINGLE,       KeyEvent.VK_O,        InputEvent.ALT_DOWN_MASK   );
-		addDefaultKeyBinding( Dict.KEY_DC_FLD_GLOB_EACH,         KeyEvent.VK_D,        InputEvent.CTRL_DOWN_MASK  );
-		addDefaultKeyBinding( Dict.KEY_DC_FLD_GLOB_FROM,         KeyEvent.VK_F,        InputEvent.CTRL_DOWN_MASK  );
-		addDefaultKeyBinding( Dict.KEY_DC_FLD_GLOB_TO,           KeyEvent.VK_N,        InputEvent.CTRL_DOWN_MASK  );
-		addDefaultKeyBinding( Dict.KEY_DC_BTN_GLOB_RANGE,        KeyEvent.VK_R,        InputEvent.ALT_DOWN_MASK   );
-		addDefaultKeyBinding( Dict.KEY_DC_AREA_GLOB_ALL,         KeyEvent.VK_E,        InputEvent.CTRL_DOWN_MASK  );
-		addDefaultKeyBinding( Dict.KEY_DC_BTN_GLOB_ALL,          KeyEvent.VK_U,        InputEvent.ALT_DOWN_MASK   );
-		addDefaultKeyBinding( Dict.KEY_DC_RESTORE_SAVED,         KeyEvent.VK_R,        InputEvent.CTRL_DOWN_MASK | InputEvent.ALT_DOWN_MASK );
-		addDefaultKeyBinding( Dict.KEY_DC_RESTORE_DEFAULT,       KeyEvent.VK_D,        InputEvent.CTRL_DOWN_MASK | InputEvent.ALT_DOWN_MASK );
-		addDefaultKeyBinding( Dict.KEY_DC_SAVE,                  KeyEvent.VK_S,        InputEvent.CTRL_DOWN_MASK  );
-		addDefaultKeyBinding( Dict.KEY_EXPORT_RESULT_CLOSE,      KeyEvent.VK_ESCAPE,   0                          );
-		addDefaultKeyBinding( Dict.KEY_EXPORT_RESULT_SHORT,      KeyEvent.VK_S,        0                          );
-		addDefaultKeyBinding( Dict.KEY_EXPORT_RESULT_META,       KeyEvent.VK_M,        0                          );
-		addDefaultKeyBinding( Dict.KEY_EXPORT_RESULT_SYSEX,      KeyEvent.VK_X,        0                          );
-		addDefaultKeyBinding( Dict.KEY_EXPORT_RESULT_SKIPPED_RESTS, KeyEvent.VK_R,     0                          );
-		addDefaultKeyBinding( Dict.KEY_EXPORT_RESULT_OFF_NOT_FOUND, KeyEvent.VK_N,     0                          );
-		addDefaultKeyBinding( Dict.KEY_EXPORT_RESULT_OTHER,      KeyEvent.VK_O,        0                          );
-		addDefaultKeyBinding( Dict.KEY_EXPORT_RESULT_FILTER,     KeyEvent.VK_F,        0                          );
-=======
 		addDefaultKeyBinding( Dict.KEY_MAIN_INFO,                    KeyEvent.VK_I,        0                          );
 		addDefaultKeyBinding( Dict.KEY_MAIN_PLAYER,                  KeyEvent.VK_P,        0                          );
 		addDefaultKeyBinding( Dict.KEY_MAIN_IMPORT,                  KeyEvent.VK_O,        InputEvent.CTRL_DOWN_MASK  );
@@ -1134,6 +708,18 @@
 		addDefaultKeyBinding( Dict.KEY_FILE_SELECTOR_EXP_ALDA,       KeyEvent.VK_NUMPAD3,  0                          );
 		addDefaultKeyBinding( Dict.KEY_FILE_SELECTOR_EXP_ALDA,       KeyEvent.VK_3,        InputEvent.CTRL_DOWN_MASK  );
 		addDefaultKeyBinding( Dict.KEY_FILE_SELECTOR_EXP_ALDA,       KeyEvent.VK_NUMPAD3,  InputEvent.CTRL_DOWN_MASK  );
+		addDefaultKeyBinding( Dict.KEY_FILE_SELECTOR_EXP_ABC,        KeyEvent.VK_4,        0                          );
+		addDefaultKeyBinding( Dict.KEY_FILE_SELECTOR_EXP_ABC,        KeyEvent.VK_NUMPAD4,  0                          );
+		addDefaultKeyBinding( Dict.KEY_FILE_SELECTOR_EXP_ABC,        KeyEvent.VK_4,        InputEvent.CTRL_DOWN_MASK  );
+		addDefaultKeyBinding( Dict.KEY_FILE_SELECTOR_EXP_ABC,        KeyEvent.VK_NUMPAD4,  InputEvent.CTRL_DOWN_MASK  );
+		addDefaultKeyBinding( Dict.KEY_FILE_SELECTOR_EXP_LY,         KeyEvent.VK_5,        0                          );
+		addDefaultKeyBinding( Dict.KEY_FILE_SELECTOR_EXP_LY,         KeyEvent.VK_NUMPAD5,  0                          );
+		addDefaultKeyBinding( Dict.KEY_FILE_SELECTOR_EXP_LY,         KeyEvent.VK_5,        InputEvent.CTRL_DOWN_MASK  );
+		addDefaultKeyBinding( Dict.KEY_FILE_SELECTOR_EXP_LY,         KeyEvent.VK_NUMPAD5,  InputEvent.CTRL_DOWN_MASK  );
+		addDefaultKeyBinding( Dict.KEY_FILE_SELECTOR_EXP_MSCORE,     KeyEvent.VK_6,        0                          );
+		addDefaultKeyBinding( Dict.KEY_FILE_SELECTOR_EXP_MSCORE,     KeyEvent.VK_NUMPAD6,  0                          );
+		addDefaultKeyBinding( Dict.KEY_FILE_SELECTOR_EXP_MSCORE,     KeyEvent.VK_6,        InputEvent.CTRL_DOWN_MASK  );
+		addDefaultKeyBinding( Dict.KEY_FILE_SELECTOR_EXP_MSCORE,     KeyEvent.VK_NUMPAD6,  InputEvent.CTRL_DOWN_MASK  );
 		addDefaultKeyBinding( Dict.KEY_DC_CONF_CLOSE,                KeyEvent.VK_ESCAPE,   0                          );
 		addDefaultKeyBinding( Dict.KEY_DC_CONF_TAB_DEBUG,            KeyEvent.VK_1,        0                          );
 		addDefaultKeyBinding( Dict.KEY_DC_CONF_TAB_DEBUG,            KeyEvent.VK_NUMPAD1,  0                          );
@@ -1200,7 +786,6 @@
 		addDefaultKeyBinding( Dict.KEY_EXPORT_RESULT_OFF_NOT_FOUND,  KeyEvent.VK_N,        0                          );
 		addDefaultKeyBinding( Dict.KEY_EXPORT_RESULT_OTHER,          KeyEvent.VK_O,        0                          );
 		addDefaultKeyBinding( Dict.KEY_EXPORT_RESULT_FILTER,         KeyEvent.VK_F,        0                          );
->>>>>>> 36bf7c0a
 		
 		// init key bindings with defaults
 		keyBindings = new TreeMap<>();
